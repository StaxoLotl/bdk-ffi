import org.gradle.api.tasks.testing.logging.TestExceptionFormat.*
import org.gradle.api.tasks.testing.logging.TestLogEvent.*

plugins {
    id("org.jetbrains.kotlin.jvm")
    id("java-library")
    id("maven-publish")
    id("signing")
<<<<<<< HEAD

    // API docs
    id("org.jetbrains.dokka") version "1.6.10"

    // Custom plugin to generate the native libs and bindings file
    id("org.bitcoindevkit.plugins.generate-jvm-bindings")
=======
    id("org.jetbrains.dokka")
>>>>>>> b8e1282e
}

java {
    sourceCompatibility = JavaVersion.VERSION_1_8
    targetCompatibility = JavaVersion.VERSION_1_8
    withSourcesJar()
    withJavadocJar()
}

tasks.withType<Test> {
    useJUnitPlatform()

    testLogging {
        events(PASSED, SKIPPED, FAILED, STANDARD_OUT, STANDARD_ERROR)
        exceptionFormat = FULL
        showExceptions = true
        showCauses = true
        showStackTraces = true
    }
}

dependencies {
    implementation(platform("org.jetbrains.kotlin:kotlin-bom"))
    implementation("org.jetbrains.kotlin:kotlin-stdlib-jdk7")
    implementation("net.java.dev.jna:jna:5.8.0")
    api("org.slf4j:slf4j-api:1.7.30")
    testImplementation("junit:junit:4.13.2")
    testRuntimeOnly("org.junit.vintage:junit-vintage-engine:5.8.2")
    testImplementation("ch.qos.logback:logback-classic:1.2.3")
    testImplementation("ch.qos.logback:logback-core:1.2.3")
}

afterEvaluate {
    publishing {
        publications {
            create<MavenPublication>("maven") {

                groupId = "org.bitcoindevkit"
                artifactId = "bdk-jvm"
                version = "0.6.0-SNAPSHOT"

                from(components["java"])

                pom {
                    name.set("bdk-jvm")
                    description.set("Bitcoin Dev Kit Kotlin language bindings.")
                    url.set("https://bitcoindevkit.org")
                    licenses {
                        license {
                            name.set("APACHE 2.0")
                            url.set("https://github.com/bitcoindevkit/bdk/blob/master/LICENSE-APACHE")
                        }
                        license {
                            name.set("MIT")
                            url.set("https://github.com/bitcoindevkit/bdk/blob/master/LICENSE-MIT")
                        }
                    }
                    developers {
                        developer {
                            id.set("notmandatory")
                            name.set("Steve Myers")
                            email.set("notmandatory@noreply.github.org")
                        }
                        developer {
                            id.set("artfuldev")
                            name.set("Sudarsan Balaji")
                            email.set("sudarsan.balaji@artfuldev.com")
                        }
                    }
                    scm {
                        connection.set("scm:git:github.com/bitcoindevkit/bdk-ffi.git")
                        developerConnection.set("scm:git:ssh://github.com/bitcoindevkit/bdk-ffi.git")
                        url.set("https://github.com/bitcoindevkit/bdk-ffi/tree/master")
                    }
                }
            }
        }
    }
}

signing {
    useGpgCmd()
    sign(publishing.publications)
}

tasks.withType<org.jetbrains.dokka.gradle.DokkaTask>().configureEach {
    dokkaSourceSets {
        named("main") {
            moduleName.set("bdk-jvm")
            moduleVersion.set("0.6.0-SNAPSHOT")
            includes.from("Module.md")
        }
    }
}<|MERGE_RESOLUTION|>--- conflicted
+++ resolved
@@ -6,16 +6,12 @@
     id("java-library")
     id("maven-publish")
     id("signing")
-<<<<<<< HEAD
 
     // API docs
-    id("org.jetbrains.dokka") version "1.6.10"
+    id("org.jetbrains.dokka") version
 
     // Custom plugin to generate the native libs and bindings file
     id("org.bitcoindevkit.plugins.generate-jvm-bindings")
-=======
-    id("org.jetbrains.dokka")
->>>>>>> b8e1282e
 }
 
 java {
